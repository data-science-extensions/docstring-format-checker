--- conflicted
+++ resolved
@@ -65,11 +65,7 @@
             <a id="nextFileLink" class="nav" href="index.html">&#xbb; next</a>
             &nbsp; &nbsp; &nbsp;
             <a class="nav" href="https://coverage.readthedocs.io/en/7.10.6">coverage.py v7.10.6</a>,
-<<<<<<< HEAD
-            created at 2025-09-06 21:43 +0000
-=======
             created at 2025-09-06 23:33 +0000
->>>>>>> a8a46bce
         </p>
         <aside class="hidden">
             <button type="button" class="button_next_chunk" data-shortcut="j"></button>
@@ -132,11 +128,7 @@
             <a class="nav" href="index.html">&#xbb; next</a>
             &nbsp; &nbsp; &nbsp;
             <a class="nav" href="https://coverage.readthedocs.io/en/7.10.6">coverage.py v7.10.6</a>,
-<<<<<<< HEAD
-            created at 2025-09-06 21:43 +0000
-=======
             created at 2025-09-06 23:33 +0000
->>>>>>> a8a46bce
         </p>
     </div>
 </footer>
